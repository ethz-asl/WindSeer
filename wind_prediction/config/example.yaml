--- conflicted
+++ resolved
@@ -56,30 +56,21 @@
     input_mode: 1
     stride_hor: 1
     stride_vert: 1
-<<<<<<< HEAD
-    ux_scaling: 1.0
-    uy_scaling: 1.0
-    uz_scaling: 1.0
-    turbulence_scaling: 1.0
-    p_scaling: 1.0
+    uhor_scaling: 0.5 # used for MyDataset
+
+    ux_scaling: 1.0 # used for FullDataset
+    uy_scaling: 1.0 # used for FullDataset
+    uz_scaling: 0.1
+    turbulence_scaling: 0.01
+    p_scaling: 24
     epsilon_scaling: 1.0
-    nut_scaling: 1.0
-    terrain_scaling: 64.0
-    use_grid_size: False
+    nut_scaling: 97
+    terrain_scaling: 1.0
     use_turbulence: True
     use_pressure: True
     use_epsilon: True
     use_nut: True
-    autoscale: False
-    normalize_terrain: False
-=======
-    uhor_scaling: 0.5
-    uz_scaling: 0.1
-    turbulence_scaling: 0.01
-    terrain_scaling: 1.0
-    use_turbulence: True
     autoscale: True
->>>>>>> 6be78b39
 
 model:
     name_prefix: 'test_model'
