--- conflicted
+++ resolved
@@ -64,47 +64,37 @@
 if run_params.run['add_all_variables']:
 # define dataset and dataloader
   trainset = data.FullDataset(trainset_name, compressed = run_params.data['compressed'],
-                            subsample = run_params.data['trainset_subsample'], augmentation = run_params.data['trainset_augmentation'],
+                            augmentation = run_params.data['augmentation'], augmentation_mode = run_params.data['augmentation_mode'],
+                            augmentation_kwargs = run_params.data['augmentation_kwargs'],
                             **run_params.Dataset_kwargs())
 
   trainloader = torch.utils.data.DataLoader(trainset, batch_size=run_params.run['batchsize'],
-                                            shuffle=True, num_workers=run_params.run['num_workers'])
+shuffle=True, num_workers=run_params.run['num_workers'])
 
   validationset = data.FullDataset(validationset_name, compressed = run_params.data['compressed'],
-                                 subsample = False, augmentation = False, **run_params.Dataset_kwargs())
+subsample = False, augmentation = False, **run_params.Dataset_kwargs())
 
   validationloader = torch.utils.data.DataLoader(validationset, shuffle=False, batch_size=run_params.run['batchsize'],
-                                            num_workers=run_params.run['num_workers'])
+num_workers=run_params.run['num_workers'])
 
 else:
 # define dataset and dataloader
-<<<<<<< HEAD
   trainset = data.MyDataset(trainset_name, compressed = run_params.data['compressed'],
-                            subsample = run_params.data['trainset_subsample'], augmentation = run_params.data['trainset_augmentation'],
-                            **run_params.Dataset_kwargs())
-
-  trainloader = torch.utils.data.DataLoader(trainset, batch_size=run_params.run['batchsize'],
-                                            shuffle=True, num_workers=run_params.run['num_workers'])
-
-  validationset = data.MyDataset(validationset_name, compressed = run_params.data['compressed'],
-                                 subsample = False, augmentation = False, **run_params.Dataset_kwargs())
-
-  validationloader = torch.utils.data.DataLoader(validationset, shuffle=False, batch_size=run_params.run['batchsize'],
-                                            num_workers=run_params.run['num_workers'])
-=======
-trainset = data.MyDataset(trainset_name, compressed = run_params.data['compressed'],
                           augmentation = run_params.data['augmentation'],
                           augmentation_mode = run_params.data['augmentation_mode'],
                           augmentation_kwargs = run_params.data['augmentation_kwargs'],
                           **run_params.MyDataset_kwargs())
->>>>>>> 6be78b39
+
+  trainloader = torch.utils.data.DataLoader(trainset, batch_size=run_params.run['batchsize'],
+shuffle=True, num_workers=run_params.run['num_workers'])
+
+  validationset = data.MyDataset(validationset_name, compressed = run_params.data['compressed'],
+subsample = False, augmentation = False, **run_params.Dataset_kwargs())
+
+  validationloader = torch.utils.data.DataLoader(validationset, shuffle=False, batch_size=run_params.run['batchsize'],
+num_workers=run_params.run['num_workers'])
 
 
-<<<<<<< HEAD
-=======
-validationset = data.MyDataset(validationset_name, compressed = run_params.data['compressed'],
-                               augmentation = False, **run_params.MyDataset_kwargs())
->>>>>>> 6be78b39
 
 
 # define model and move to gpu if available
@@ -178,7 +168,6 @@
 
 # evaluate the model performance on the testset if requested
 if (run_params.run['evaluate_testset']):
-<<<<<<< HEAD
 
     if run_params.run['add_all_variables']:
       testset = utils.FullDataset(testset_name, compressed = run_params.data['compressed'],
@@ -188,10 +177,6 @@
                                 augmentation = False, subsample = False, **run_params.Dataset_kwargs())
 
 
-=======
-    testset = utils.MyDataset(testset_name, compressed = run_params.data['compressed'],
-                              augmentation = False, **run_params.MyDataset_kwargs())
->>>>>>> 6be78b39
     testloader = torch.utils.data.DataLoader(testset, batch_size=1,
                                              shuffle=False, num_workers=run_params.data['num_workers'])
 
