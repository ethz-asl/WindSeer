--- conflicted
+++ resolved
@@ -15,7 +15,6 @@
 import torch.optim as optim
 from torch.utils.data import DataLoader
 from torch.optim.lr_scheduler import StepLR
-import numpy as np
 
 now_time = time.strftime("%Y_%m_%d-%H_%M")
 
@@ -81,11 +80,7 @@
 # get grid size
 grid_size = data.get_grid_size(trainset_name)
 run_params.model_kwargs()['grid_size'] = grid_size
-<<<<<<< HEAD
 run_params.loss_kwargs()['grid_size'] = grid_size
-=======
-run_params.loss_function_kwargs()['grid_size'] = grid_size
->>>>>>> ce909781
 
 
 net = NetworkType(**run_params.model_kwargs())
@@ -124,33 +119,19 @@
 scheduler = StepLR(optimizer, step_size=run_params.run['learning_rate_decay_step_size'],
                    gamma=run_params.run['learning_rate_decay'])
 
-<<<<<<< HEAD
+# choose loss function
 scaled_loss = False
-=======
-# choose loss function
->>>>>>> ce909781
 if run_params.run['loss_function'] == 1:
     loss_fn = nn_custom.L1Loss()
 elif run_params.run['loss_function'] == 2:
-<<<<<<< HEAD
-    loss_fn = nn_custom.GaussianLogLikelihoodLoss(**run_params.run['loss_kwargs'])
+    loss_fn = nn_custom.GaussianLogLikelihoodLoss(**run_params.loss_kwargs())
 elif run_params.run['loss_function'] == 3:
-    custom_loss = True
-    loss_fn = nn_custom.ScaledLoss(**run_params.run['loss_kwargs'])
+    loss_fn = nn_custom.ScaledLoss(**run_params.loss_kwargs())
     scaled_loss = True
 elif run_params.run['loss_function'] == 4:
-    loss_fn = nn_custom.DivergenceFreeLoss(**run_params.run['loss_kwargs'])
+    loss_fn = nn_custom.DivergenceFreeLoss(**run_params.loss_kwargs())
 elif run_params.run['loss_function'] == 5:
-    loss_fn = nn_custom.VelocityGradientLoss(**run_params.run['loss_kwargs'])
-=======
-    loss_fn = nn_custom.GaussianLogLikelihoodLoss(run_params.loss_function_kwargs()['uncertainty_loss_eps'])
-elif run_params.run['loss_function'] == 3:
-    loss_fn = nn_custom.MyLoss()
-elif run_params.run['loss_function'] == 4:
-    loss_fn = nn_custom.DivergenceFreeLoss(**run_params.loss_function_kwargs())
-elif run_params.run['loss_function'] == 5:
-    loss_fn = nn_custom.VelocityGradientLoss(**run_params.loss_function_kwargs())
->>>>>>> ce909781
+    loss_fn = nn_custom.VelocityGradientLoss(**run_params.loss_kwargs())
 else:
     loss_fn = nn_custom.MSELoss()
 
