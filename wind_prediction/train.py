--- conflicted
+++ resolved
@@ -161,21 +161,12 @@
 t2 = time.time()
 print('Time until actual training: ', t2-t1, 's')
 # start the actual training
-<<<<<<< HEAD
-net = nn_custom.train_model(net, trainloader, validationloader, scheduler, optimizer, loss_fn, device,
-                       run_params.run['n_epochs'], run_params.run['plot_every_n_batches'],
-                       run_params.run['save_model_every_n_epoch'], run_params.run['save_params_hist_every_n_epoch'],
-                       run_params.run['minibatch_epoch_loss'],run_params.run['compute_validation_loss'],
-                       log_loss_components, model_dir, args.use_writer, predict_uncertainty,
-                       uncertainty_train_mode, warm_start_epoch)
-=======
 net = nn_custom.train_model(net, trainloader, validationloader, scheduler, optimizer,
                        loss_fn, device, run_params.run['n_epochs'],
                        run_params.run['plot_every_n_batches'], run_params.run['save_model_every_n_epoch'],
                        run_params.run['save_params_hist_every_n_epoch'], run_params.run['minibatch_epoch_loss'],
                        run_params.run['compute_validation_loss'], log_loss_components,
                        model_dir, args.use_writer, warm_start_epoch)
->>>>>>> d6f6bdc4
 
 # save the model if requested
 if (run_params.run['save_model']):
