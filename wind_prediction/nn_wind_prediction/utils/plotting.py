--- conflicted
+++ resolved
@@ -37,13 +37,8 @@
     the default channels for prediction plotting
     ['terrain', 'ux', 'uy', 'uz', 'turb', 'p', 'epsilon', 'nut']
     '''
-<<<<<<< HEAD
     def __init__(self, plot_mode, provided_channels, channels_to_plot, input, label, terrain, design, masked_input=None,
-                 uncertainty_predicted = False, plot_divergence = False, ds = None, title_dict = None,
-=======
-    def __init__(self, plot_mode, provided_channels, channels_to_plot, input, label, terrain, design,
                  uncertainty = None, plot_divergence = False, ds = None, title_dict = None,
->>>>>>> d6f6bdc4
                  title_fontsize = 16, label_fontsize = 15, tick_fontsize = 10, cmap=cm.jet, terrain_color='grey'):
 
         if plot_mode != 'sample' and plot_mode !='prediction':
@@ -195,7 +190,6 @@
         self.__cmap = cmap
         self.__cmap.set_bad(terrain_color)
 
-<<<<<<< HEAD
         # get masked input if it is provided
         if masked_input is not None:
             self.__masked_input = np.ma.MaskedArray(np.zeros(masked_input.shape))
@@ -210,8 +204,6 @@
             self.__uncertainty = self.__input[int(self.__n_channels/2):,:]
             print('Warning: Uncertainty plotting has not been used in a while. It might be broken.')
 
-=======
->>>>>>> d6f6bdc4
         if design == 1:
             self.__error = self.__label - self.__input
         else:
@@ -463,7 +455,6 @@
                     plt.setp(chbar.ax.get_yticklabels(), fontsize=self.__tick_fontsize)
 
                     if self.__uncertainty_predicted:
-<<<<<<< HEAD
                         if add_sparse_mask_row:
                             row = n_rows - 2
                         else:
@@ -493,10 +484,6 @@
 
                         # chbar = self.__figures[j].colorbar(self.__mask_images[data_index], ax=ah_in[row][i])
                         chbar = fig_in.colorbar(self.__mask_images[data_index], ax=ah_in[row][i])
-=======
-                        self.__uncertainty_images.append(ah_in[3][i].imshow(self.__uncertainty[i,:,slice,:], origin='lower', vmin=self.__uncertainty[i,:,:,:].min(), vmax=self.__uncertainty[i,:,:,:].max(), aspect = 'auto', cmap=self.__cmap))
-                        chbar = fig_in.colorbar(self.__uncertainty_images[data_index], ax=ah_in[3][i])
->>>>>>> d6f6bdc4
                         plt.setp(chbar.ax.get_yticklabels(), fontsize=self.__tick_fontsize)
 
                     if (i == 0):
