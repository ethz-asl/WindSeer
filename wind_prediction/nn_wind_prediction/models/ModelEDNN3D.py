--- conflicted
+++ resolved
@@ -31,13 +31,10 @@
     __default_align_corners = None
     __default_pooling_method = 'striding'
     __default_use_turbulence = True
-<<<<<<< HEAD
     __default_use_pressure = False
     __default_use_epsilon = False
     __default_use_nut = False
-=======
     __default_grid_size = [1, 1, 1]
->>>>>>> 18db07f5
 
     def __init__(self, **kwargs):
         super(ModelEDNN3D, self).__init__()
