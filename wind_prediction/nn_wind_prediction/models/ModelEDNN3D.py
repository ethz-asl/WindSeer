import sys
import torch
import torch.nn as nn
import torch.nn.functional as F
import nn_wind_prediction.utils as utils

'''
Encoder/Decoder Neural Network

1. Five layers of convolution and max pooling up to 128 channels
2. Two fully connected layers
3. Five times upsampling followed by convolution
4. Mapping layer with a separate filter for each output channel

The first input layer is assumed to be terrain information. It should be zero in the terrain and nonzero elsewhere.
'''
class ModelEDNN3D(nn.Module):
    __default_activation = nn.LeakyReLU
    __default_activation_kwargs = {'negative_slope': 0.1}
    __default_filter_kernel_size = 3
    __default_n_first_conv_channels = 8
    __default_channel_multiplier = 2
    __default_n_downsample_layers = 4
    __default_use_terrain_mask = True
    __default_use_mapping_layer = False
    __default_use_fc_layers = True
    __default_fc_scaling = 8
    __default_potential_flow = False
    __default_n_x = 64
    __default_n_y = 64
    __default_n_z = 64
    __default_interpolation_mode = 'nearest'
    __default_skipping = True
    __default_align_corners = None
    __default_pooling_method = 'striding'
    __default_use_turbulence = True
    __default_use_pressure = False
    __default_use_epsilon = False
    __default_use_nut = False
    __default_grid_size = [1, 1, 1]
<<<<<<< HEAD
    __default_use_sparse_mask = False
    __default_use_sparse_convolution = False
=======
    __default_vae = False
    __default_logvar_scaling = 10
    __default_predict_uncertainty = False
>>>>>>> d6f6bdc4

    def __init__(self, **kwargs):
        super(ModelEDNN3D, self).__init__()

        try:
            verbose = kwargs['verbose']
        except KeyError:
            verbose = False

        try:
            self.__use_terrain_mask = kwargs['use_terrain_mask']
        except KeyError:
            self.__use_terrain_mask = self.__default_use_terrain_mask
            if verbose:
                print('EDNN3D: use_terrain_mask not present in kwargs, using default value:', self.__default_use_terrain_mask)

        try:
            self.__n_downsample_layers = kwargs['n_downsample_layers']
        except KeyError:
            self.__n_downsample_layers = self.__default_n_downsample_layers
            if verbose:
                print('EDNN3D: n_downsample_layers not present in kwargs, using default value:', self.__default_n_downsample_layers)

        try:
            self.__filter_kernel_size = int(kwargs['filter_kernel_size']) # needs to be an integer
        except KeyError:
            self.__filter_kernel_size = self.__default_filter_kernel_size
            if verbose:
                print('EDNN3D: filter_kernel_size not present in kwargs, using default value:', self.__default_filter_kernel_size)

        try:
            self.__n_first_conv_channels = int(kwargs['n_first_conv_channels']) # needs to be an integer
        except KeyError:
            self.__n_first_conv_channels = self.__default_n_first_conv_channels
            if verbose:
                print('EDNN3D: n_first_conv_channels not present in kwargs, using default value:', self.__default_n_first_conv_channels)

        try:
            self.__channel_multiplier = kwargs['channel_multiplier']
        except KeyError:
            self.__channel_multiplier = self.__default_channel_multiplier
            if verbose:
                print('EDNN3D: channel_multiplier not present in kwargs, using default value:', self.__default_channel_multiplier)

        try:
            self.__use_mapping_layer = kwargs['use_mapping_layer']
        except KeyError:
            self.__use_mapping_layer = self.__default_use_mapping_layer
            if verbose:
                print('EDNN3D: use_mapping_layer not present in kwargs, using default value:', self.__default_use_mapping_layer)

        try:
            self.__use_fc_layers = kwargs['use_fc_layers']
        except KeyError:
            self.__use_fc_layers = self.__default_use_fc_layers
            if verbose:
                print('EDNN3D: use_fc_layers not present in kwargs, using default value:', self.__default_use_fc_layers)

        try:
            self.__fc_scaling = kwargs['fc_scaling']
        except KeyError:
            self.__fc_scaling = self.__default_fc_scaling
            if verbose:
                print('EDNN3D: fc_scaling not present in kwargs, using default value:', self.__default_fc_scaling)

        try:
            self.__potential_flow = kwargs['potential_flow']
        except KeyError:
            self.__potential_flow = self.__default_potential_flow
            if verbose:
                print('EDNN3D: potential_flow not present in kwargs, using default value:', self.__default_potential_flow)

        try:
            self.__n_x = kwargs['n_x']
        except KeyError:
            self.__n_x = self.__default_n_x
            if verbose:
                print('EDNN3D: n_x not present in kwargs, using default value:', self.__default_n_x)

        try:
            self.__n_y = kwargs['n_y']
        except KeyError:
            self.__n_y = self.__default_n_y
            if verbose:
                print('EDNN3D: n_y not present in kwargs, using default value:', self.__default_n_y)

        try:
            self.__n_z = kwargs['n_z']
        except KeyError:
            self.__n_z = self.__default_n_z
            if verbose:
                print('EDNN3D: n_z not present in kwargs, using default value:', self.__default_n_z)

        try:
            self.__interpolation_mode = kwargs['interpolation_mode']
        except KeyError:
            self.__interpolation_mode = self.__default_interpolation_mode
            if verbose:
                print('EDNN3D: interpolation_mode not present in kwargs, using default value:', self.__default_interpolation_mode)

        try:
            self.__skipping = kwargs['skipping']
        except KeyError:
            self.__skipping = self.__default_skipping
            if verbose:
                print('EDNN3D: skipping not present in kwargs, using default value:', self.__default_skipping)

        try:
            self.__align_corners = kwargs['align_corners']
            if self.__align_corners == False:
                self.__align_corners = None
        except KeyError:
            self.__align_corners = self.__default_align_corners
            if verbose:
                print('EDNN3D: align_corners not present in kwargs, using default value:', self.__default_align_corners)

        try:
            self.__pooling_method = kwargs['pooling_method']
        except KeyError:
            self.__pooling_method = self.__default_pooling_method
            if verbose:
                print('EDNN3D: pooling_method not present in kwargs, using default value:', self.__default_pooling_method)

        try:
            self.__grid_size = kwargs['grid_size']
        except KeyError:
            self.__grid_size = self.__default_grid_size
            if verbose:
                print('EDNN3D: grid_size is not present in kwargs, using default value:', self.__default_grid_size)

        try:
            self.__use_sparse_mask = kwargs['use_sparse_mask']
        except KeyError:
            self.__use_sparse_mask = self.__default_use_sparse_mask
            if verbose:
                print('EDNN3D: use_sparse_mask not present in kwargs, using default value:', self.__default_use_sparse_mask)

        try:
            self.__use_sparse_convolution = kwargs['use_sparse_convolution']
        except KeyError:
            self.__use_sparse_convolution = self.__default_use_sparse_convolution
            if verbose:
                print('EDNN3D: use_sparse_convolution not present in kwargs, using default value:', self.__default_use_sparse_convolution)

        try:
            self.__use_turbulence = kwargs['use_turbulence']
        except KeyError:
            self.__use_turbulence = self.__default_use_turbulence
            if verbose:
                print('EDNN3D: use_turbulence not present in kwargs, using default value:', self.__default_use_turbulence)

        try:
            self.__use_pressure = kwargs['use_pressure']
        except KeyError:
            self.__use_pressure = self.__default_use_pressure
            if verbose:
                print('EDNN3D: use_pressure not present in kwargs, using default value:', self.__default_use_pressure)

        try:
            self.__use_epsilon = kwargs['use_epsilon']
        except KeyError:
            self.__use_epsilon = self.__default_use_epsilon
            if verbose:
                print('EDNN3D: use_epsilon not present in kwargs, using default value:', self.__default_use_epsilon)

        try:
            self.__use_nut = kwargs['use_nut']
        except KeyError:
            self.__use_nut = self.__default_use_nut
            if verbose:
                print('EDNN3D: use_nut not present in kwargs, using default value:', self.__default_use_nut)

        try:
            self.__vae = kwargs['vae']
        except KeyError:
            self.__vae = self.__default_vae
            if verbose:
                print('EDNN3D: vae not present in kwargs, using default value:', self.__default_vae)

        try:
            self.__logvar_scaling = kwargs['logvar_scaling']
        except KeyError:
            self.__logvar_scaling = self.__default_logvar_scaling
            if verbose:
                print('EDNN3D: logvar_scaling not present in kwargs, using default value:', self.__default_logvar_scaling)

        try:
            self.__predict_uncertainty = kwargs['predict_uncertainty']
        except KeyError:
            self.__predict_uncertainty = self.__default_predict_uncertainty
            if verbose:
                print('EDNN3D: predict_uncertainty not present in kwargs, using default value:', self.__default_predict_uncertainty)

        if self.__vae and not self.__use_fc_layers:
            print('EDNN3D: Error, to use the vae mode the fc layers need to be enabled.')
            sys.exit()

        if self.__n_downsample_layers <= 0:
            print('EDNN3D: Error, n_downsample_layers must be larger than 0')
            sys.exit()

        # input variable check
        if (self.__filter_kernel_size % 2 == 0) or (self.__filter_kernel_size < 1):
            raise ValueError('The filter kernel size needs to be odd and larger than 0.')

        # construct the number of input and output channels based on the parameters
        self.__num_inputs = 4  # (terrain, u_x_in, u_y_in, u_z_in)
        if self.__use_sparse_mask:
            self.__num_inputs = 5  # (terrain, u_x_in, u_y_in, u_z_in, sparse_mask)
        self.__num_outputs = 3  # (u_x_out, u_y_out, u_z_out)

        if self.__use_turbulence:
            self.__num_outputs += 1  # turb. kin. en.

        if self.__use_pressure:
            self.__num_outputs += 1  # pressure

        if self.__use_epsilon:
            self.__num_outputs += 1  # dissipation

        if self.__use_nut:
            self.__num_outputs += 1  # viscosity

        try:
            self.__num_inputs = kwargs['force_num_inputs']
        except KeyError:
            pass

        try:
            self.__num_outputs = kwargs['force_num_outputs']
            self.__predict_uncertainty = False
        except KeyError:
            pass

        if self.__use_sparse_convolution:
            use_bias = False
        else:
            use_bias = True
        # down-convolution layers
        self.__conv = nn.ModuleList()
        if self.__use_sparse_convolution:
            self.__bias_conv = nn.ParameterList()
        for i in range(self.__n_downsample_layers):
            if i == 0:
                self.__conv += [nn.Conv3d(self.__num_inputs,
                                          self.__n_first_conv_channels,
                                          self.__filter_kernel_size, bias=use_bias)]
                if self.__use_sparse_convolution:
                    self.__bias_conv += [nn.Parameter(torch.zeros(1, self.__n_first_conv_channels, 1, 1, 1).float().cuda(), requires_grad=True)]
            else:
                self.__conv += [nn.Conv3d(int(self.__n_first_conv_channels*(self.__channel_multiplier**(i-1))),
                                          int(self.__n_first_conv_channels*(self.__channel_multiplier**i)),
                                          self.__filter_kernel_size, bias=use_bias)]
                if self.__use_sparse_convolution:
                    self.__bias_conv += [nn.Parameter(torch.zeros(1, int(self.__n_first_conv_channels*(self.__channel_multiplier**i)), 1, 1, 1).float().cuda(), requires_grad=True)]

        # fully connected layers
        if self.__use_fc_layers:
            if self.__n_downsample_layers == 0:
                n_features = int(self.__num_inputs * self.__n_x * self.__n_y * self.__n_z)
            else:
                n_features = int(int(self.__n_first_conv_channels*(self.__channel_multiplier**(self.__n_downsample_layers-1))) *  # number of channels
                                 self.__n_x * self.__n_y * self.__n_z / ((2**self.__n_downsample_layers)**3)) # number of pixels

            if self.__vae:
                self.__vae_dim = int(n_features/self.__fc_scaling)
                self.__fc1 = nn.Linear(n_features, 2 * int(n_features/self.__fc_scaling))
                print("EDNN3D: VAE state space is {} dimensional".format(self.__vae_dim))
            else:
                self.__fc1 = nn.Linear(n_features, int(n_features/self.__fc_scaling))
            self.__fc2 = nn.Linear(int(n_features/self.__fc_scaling), n_features)
        else:
            self.__c1 = nn.Conv3d(int(self.__n_first_conv_channels*(self.__channel_multiplier**(self.__n_downsample_layers-1))),
                                  int(self.__n_first_conv_channels*(self.__channel_multiplier**self.__n_downsample_layers)),
                                  self.__filter_kernel_size, bias=use_bias)

            self.__c2 = nn.Conv3d(int(self.__n_first_conv_channels*(self.__channel_multiplier**self.__n_downsample_layers)),
                                  int(self.__n_first_conv_channels*(self.__channel_multiplier**(self.__n_downsample_layers-1))),
                                  self.__filter_kernel_size, bias=use_bias)
            if self.__use_sparse_convolution:
                self.__bias_c1 = nn.Parameter(torch.zeros(1, int(self.__n_first_conv_channels * (self.__channel_multiplier ** self.__n_downsample_layers)), 1, 1, 1).float().cuda(), requires_grad=True)
                self.__bias_c2 = nn.Parameter(torch.zeros(1, int(self.__n_first_conv_channels*(self.__channel_multiplier**(self.__n_downsample_layers-1))), 1, 1, 1).float().cuda(), requires_grad=True)

        # up-convolution layers
        self.__deconv1 = nn.ModuleList()
        self.__deconv2 = nn.ModuleList()

<<<<<<< HEAD
        self.__bias_deconv1 = nn.ParameterList()
        self.__bias_deconv2 = nn.ParameterList()
=======
        num_out = self.__num_outputs
        if self.__predict_uncertainty:
            num_out *= 2
>>>>>>> d6f6bdc4

        if (self.__skipping):
            for i in range(self.__n_downsample_layers):
                if i == 0:
<<<<<<< HEAD
                    self.__deconv1 += [nn.Conv3d(2*self.__n_first_conv_channels, self.__n_first_conv_channels, self.__filter_kernel_size+1, bias=use_bias)]
                    self.__deconv2 += [nn.Conv3d(self.__n_first_conv_channels, self.__num_outputs, self.__filter_kernel_size+1, bias=use_bias)]
                    if self.__use_sparse_convolution:
                        self.__bias_deconv1 += [nn.Parameter(torch.zeros(1, self.__n_first_conv_channels, 1, 1, 1).float().cuda(), requires_grad=True)]
                        self.__bias_deconv2 += [nn.Parameter(torch.zeros(1, self.__num_outputs, 1, 1, 1).float().cuda(), requires_grad=True)]
=======
                    self.__deconv1 += [nn.Conv3d(2*self.__n_first_conv_channels, self.__n_first_conv_channels, self.__filter_kernel_size+1)]
                    self.__deconv2 += [nn.Conv3d(self.__n_first_conv_channels, num_out, self.__filter_kernel_size+1)]
>>>>>>> d6f6bdc4
                else:
                    self.__deconv1 += [nn.Conv3d(2*int(self.__n_first_conv_channels*(self.__channel_multiplier**i)),
                                                 int(self.__n_first_conv_channels*(self.__channel_multiplier**i)),
                                                 self.__filter_kernel_size+1, bias=use_bias)]

                    self.__deconv2 += [nn.Conv3d(int(self.__n_first_conv_channels*(self.__channel_multiplier**i)),
                                                 int(self.__n_first_conv_channels*(self.__channel_multiplier**(i-1))),
                                                 self.__filter_kernel_size+1, bias=use_bias)]
                    if self.__use_sparse_convolution:
                        self.__bias_deconv1 += [nn.Parameter(torch.zeros(1, int(self.__n_first_conv_channels * (self.__channel_multiplier ** i)), 1, 1, 1).float().cuda(), requires_grad=True)]
                        self.__bias_deconv2 += [nn.Parameter(torch.zeros(1, int(self.__n_first_conv_channels*(self.__channel_multiplier**(i-1))), 1, 1, 1).float().cuda(), requires_grad=True)]

        else:
            for i in range(self.__n_downsample_layers):
                if i == 0:
<<<<<<< HEAD
                    self.__deconv1 += [nn.Conv3d(self.__n_first_conv_channels, self.__num_outputs, self.__filter_kernel_size+1, bias=use_bias)]
                    if self.__use_sparse_convolution:
                        self.__bias_deconv1 += [nn.Parameter(torch.zeros(1, self.__num_outputs, 1, 1, 1).float().cuda(), requires_grad=True)]
=======
                    self.__deconv1 += [nn.Conv3d(self.__n_first_conv_channels, num_out, self.__filter_kernel_size+1)]
>>>>>>> d6f6bdc4
                else:
                    self.__deconv1 += [nn.Conv3d(int(self.__n_first_conv_channels*(self.__channel_multiplier**i)),
                                                 int(self.__n_first_conv_channels*(self.__channel_multiplier**(i-1))),
                                                 self.__filter_kernel_size+1, bias=use_bias)]
                    if self.__use_sparse_convolution:
                        self.__bias_deconv1 += [nn.Parameter(torch.zeros(1, int(self.__n_first_conv_channels*(self.__channel_multiplier**(i-1))), 1, 1, 1).float().cuda(), requires_grad=True)]

        # bias for sparse convolution
        # self.__bias = nn.Parameter(torch.zeros(1, self.__num_inputs, 1, 1, 1).float(), requires_grad=True)

        # mapping layer
        if self.__use_mapping_layer:
<<<<<<< HEAD
            self.__mapping_layer = nn.Conv3d(self.__num_outputs,self.__num_outputs,1,groups=self.__num_outputs, bias=use_bias) # for each channel a separate filter
=======
            self.__mapping_layer = nn.Conv3d(num_out,num_out,1,groups=num_out) # for each channel a separate filter
>>>>>>> d6f6bdc4

        # padding modules
        padding_required = int((self.__filter_kernel_size - 1) / 2)
        self.__pad_conv = nn.ReplicationPad3d(padding_required)
        self.__pad_deconv = nn.ReplicationPad3d((padding_required, padding_required+1, padding_required, padding_required+1, padding_required, padding_required+1))

        # Check if we have defined a specific activation layer
        try:
            activation = getattr(nn, kwargs['activation_type'])
            self.__activation = activation(**kwargs['activation_args'])
        except KeyError as e:
            print('Activation function not specified or not found, using default: {0}'.format(self.__default_activation))
            self.__activation = self.__default_activation(**self.__default_activation_kwargs)

        # pooling module
        if (self.__pooling_method == 'averagepool'):
            self.__pooling = nn.AvgPool3d(2)
        elif (self.__pooling_method == 'maxpool'):
            self.__pooling = nn.MaxPool3d(2)
        elif (self.__pooling_method == 'striding'):
            self.__pooling = nn.MaxPool3d(1, stride=2)
        else:
            raise ValueError('The pooling method value is invalid: ' + self.__pooling_method)
        # mask pooling
        if self.__use_sparse_convolution:
            self.__mask_pooling = nn.MaxPool3d(1, stride=2)

    def new_epoch_callback(self, epoch):
        # nothing to do here
        return

    def freeze_model(self):
        def freeze_weights(m):
            for params in m.parameters():
                params.requires_grad = False

        self.apply(freeze_weights)

    def unfreeze_model(self):
        def unfreeze_weights(m):
            for params in m.parameters():
                params.requires_grad = True

        self.apply(unfreeze_weights)

    def num_inputs(self):
        return self.__num_inputs

    def num_outputs(self):
        return self.__num_outputs

    def init_params(self):
        def init_weights(m):
            if (type(m) != type(self)):
                try:
                    torch.nn.init.xavier_normal_(m.weight.data)
                except:
                    pass
                try:
                    torch.nn.init.normal_(m.bias, mean=0.0, std=0.02)
                except:
                    pass

        self.apply(init_weights)

    def forward(self, x):
<<<<<<< HEAD
        if self.__use_sparse_mask:
            # apply sparse mask
            sparse_mask = x[:, -1, :].unsqueeze(1).clone()
            x[:, 1:-1, :] = sparse_mask.repeat(1, self.__num_outputs, 1, 1, 1) * x[:, 1:-1, :]

        if self.__use_sparse_convolution:
            # separate mask from inputs and treat it separately
            sparse_mask = x[:, -1, :].unsqueeze(1).clone()
            x = x[:, :-1, :]

=======
        output = {}
>>>>>>> d6f6bdc4
        if self.__use_terrain_mask:
            # store the terrain data
            is_wind = x[:, 0, :].unsqueeze(1).clone()
            is_wind.sign_()

        x_skip = []
        sparse_mask_skip = []
        # down-convolution
        if (self.__skipping):
            for i in range(self.__n_downsample_layers):
                if self.__use_sparse_convolution:  # sparse convolution operation
                    # elementwise multiplication
                    sparse_mask_expanded = sparse_mask.expand_as(x)
                    x = sparse_mask_expanded * x

                    # convolution
                    x = self.__conv[i](self.__pad_conv(x))

                    # normalization
                    weights = torch.ones_like(self.__conv[i].weight)
                    norm = F.conv3d(self.__pad_conv(sparse_mask_expanded), weights, bias=None,
                                    stride=self.__conv[i].stride, padding=self.__conv[i].padding,
                                    dilation=self.__conv[i].dilation)
                    norm = torch.clamp(norm, min=1e-5)
                    norm = 1. / norm
                    x = norm * x

                    # add bias
                    bias = self.__bias_conv[i].expand_as(x)
                    x = x + bias

                    # activation
                    x = self.__activation(x)
                    x_skip.append(x.clone())
                    sparse_mask_skip.append(sparse_mask.expand_as(x).clone())

                    # pooling
                    x = self.__pooling(x)
                    sparse_mask = self.__mask_pooling(sparse_mask)
                else:
                    x = self.__activation(self.__conv[i](self.__pad_conv(x)))
                    x_skip.append(x.clone())
                    x = self.__pooling(x)

        else:
            for i in range(self.__n_downsample_layers):
                if self.__use_sparse_convolution:  # sparse convolution operation
                    # elementwise multiplication
                    sparse_mask_expanded = sparse_mask.expand_as(x)
                    x = sparse_mask_expanded * x

                    # convolution
                    x = self.__conv[i](self.__pad_conv(x))

                    # normalization
                    weights = torch.ones_like(self.__conv[i].weight)
                    norm = F.conv3d(self.__pad_conv(sparse_mask_expanded), weights, bias=None,
                                    stride=self.__conv[i].stride, padding=self.__conv[i].padding,
                                    dilation=self.__conv[i].dilation)
                    norm = torch.clamp(norm, min=1e-5)
                    norm = 1. / norm
                    x = norm * x

                    # add bias
                    bias = self.__bias_conv[i].expand_as(x)
                    x = x + bias

                    # activation
                    x = self.__activation(x)

                    # pooling
                    x = self.__pooling(x)
                    sparse_mask = self.__mask_pooling(sparse_mask)
                else:
                    x = self.__pooling(self.__activation(self.__conv[i](self.__pad_conv(x))))

        # fully connected layers
        if self.__use_fc_layers:
            shape = x.size()
            x = x.view(-1, self.num_flat_features(x))
            x = self.__activation(self.__fc1(x))
            if self.__vae:
                x_mean = x[:,:self.__vae_dim]
                x_logvar = x[:,self.__vae_dim:]
                output['distribution_mean'] = x_mean.clone()
                output['distribution_logvar'] = x_logvar.clone()

                # during training sample from the distribution, during inference take values with the maximum probability
                if self.training:
                    std = torch.torch.exp(0.5 * x_logvar)
                    x = x_mean + std * torch.randn_like(std)
                else:
                    x = x_mean

            x = self.__activation(self.__fc2(x))
            x = x.view(shape)
        else:
            if self.__use_sparse_convolution:  # sparse convolution operation
                # C1
                # elementwise multiplication
                sparse_mask_expanded = sparse_mask.expand_as(x)
                x = sparse_mask_expanded * x

                # convolution
                x = self.__c1(self.__pad_conv(x))

                # normalization
                weights = torch.ones_like(self.__c1.weight)
                norm = F.conv3d(self.__pad_conv(sparse_mask_expanded), weights, bias=None,
                                stride=self.__c1.stride, padding=self.__c1.padding,
                                dilation=self.__c1.dilation)
                norm = torch.clamp(norm, min=1e-5)
                norm = 1. / norm
                x = norm * x

                # add bias
                bias = self.__bias_c1.expand_as(x)
                x = x + bias

                # activation
                x = self.__activation(x)

                # C2
                # elementwise multiplication
                sparse_mask_expanded = sparse_mask.expand_as(x)
                x = sparse_mask_expanded * x

                # convolution
                x = self.__c2(self.__pad_conv(x))

                # normalization
                weights = torch.ones_like(self.__c2.weight)
                norm = F.conv3d(self.__pad_conv(sparse_mask_expanded), weights, bias=None,
                                stride=self.__c2.stride, padding=self.__c2.padding,
                                dilation=self.__c2.dilation)
                norm = torch.clamp(norm, min=1e-5)
                norm = 1. / norm
                x = norm * x

                # add bias
                bias = self.__bias_c2.expand_as(x)
                x = x + bias

                # activation
                x = self.__activation(x)
            else:
                x = self.__activation(self.__c1(self.__pad_conv(x)))
                x = self.__activation(self.__c2(self.__pad_conv(x)))

        # up-convolution
        if (self.__skipping):
            for i in range(self.__n_downsample_layers-1, -1, -1):
                if self.__use_sparse_convolution:  # sparse convolution operation
                    if (i == 0):
                        # Deconv 1
                        # elementwise multiplication
                        sparse_mask_expanded = sparse_mask.expand_as(x)
                        x = sparse_mask_expanded * x

                        # convolution
                        x = self.__deconv1[i](self.__pad_deconv(torch.cat([
                            F.interpolate(x, scale_factor=2,
                                          mode=self.__interpolation_mode,
                                          align_corners=self.__align_corners),
                            x_skip[i]], 1)))

                        # normalization
                        weights = torch.ones_like(self.__deconv1[i].weight)
                        sparse_mask_expanded_interp = F.interpolate(sparse_mask_expanded, scale_factor=2,
                                                                    mode=self.__interpolation_mode,
                                                                    align_corners=self.__align_corners)
                        sparse_mask_expanded_interp = torch.gt(sparse_mask_expanded_interp, 0).float()
                        norm = F.conv3d(self.__pad_deconv(torch.cat([sparse_mask_expanded_interp, sparse_mask_skip[i]], 1)),
                                        weights, bias=None, stride=self.__deconv1[i].stride,
                                        padding=self.__deconv1[i].padding, dilation=self.__deconv1[i].dilation)
                        norm = torch.clamp(norm, min=1e-5)
                        norm = 1. / norm
                        x = norm * x

                        # add bias
                        bias = self.__bias_deconv1[i].expand_as(x)
                        x = x + bias

                        # activation
                        x = self.__activation(x)

                        # mask upsampling
                        sparse_mask_interpolated = F.interpolate(sparse_mask, scale_factor=2,
                                                                 mode=self.__interpolation_mode,
                                                                 align_corners=self.__align_corners)
                        sparse_mask = torch.gt(sparse_mask_interpolated, 0).float()

                        # Deconv 2
                        # elementwise multiplication
                        sparse_mask_expanded = sparse_mask.expand_as(x)
                        x = sparse_mask_expanded * x

                        # convolution
                        x = self.__deconv2[i](self.__pad_deconv(x))

                        # normalization
                        weights = torch.ones_like(self.__deconv2[i].weight)
                        norm = F.conv3d(self.__pad_deconv(sparse_mask_expanded), weights, bias=None,
                                        stride=self.__deconv2[i].stride, padding=self.__deconv2[i].padding,
                                        dilation=self.__deconv2[i].dilation)
                        norm = torch.clamp(norm, min=1e-5)
                        norm = 1. / norm
                        x = norm * x

                        # add bias
                        bias = self.__bias_deconv2[i].expand_as(x)
                        x = x + bias
                    else:
                        # Deconv 1
                        # elementwise multiplication
                        sparse_mask_expanded = sparse_mask.expand_as(x)
                        x = sparse_mask_expanded * x

                        # convolution
                        x = self.__deconv1[i](self.__pad_deconv(torch.cat([
                            F.interpolate(x, scale_factor=2,
                                          mode=self.__interpolation_mode,
                                          align_corners=self.__align_corners),
                            x_skip[i]], 1)))

                        # normalization
                        weights = torch.ones_like(self.__deconv1[i].weight)
                        sparse_mask_expanded_interp = F.interpolate(sparse_mask_expanded, scale_factor=2,
                                                                    mode=self.__interpolation_mode,
                                                                    align_corners=self.__align_corners)
                        sparse_mask_expanded_interp = torch.gt(sparse_mask_expanded_interp, 0).float()
                        norm = F.conv3d(self.__pad_deconv(torch.cat([sparse_mask_expanded_interp, sparse_mask_skip[i]], 1)),
                                        weights, bias=None, stride=self.__deconv1[i].stride,
                                        padding=self.__deconv1[i].padding, dilation=self.__deconv1[i].dilation)
                        norm = torch.clamp(norm, min=1e-5)
                        norm = 1. / norm
                        x = norm * x

                        # add bias
                        bias = self.__bias_deconv1[i].expand_as(x)
                        x = x + bias

                        # activation
                        x = self.__activation(x)

                        # mask upsampling
                        sparse_mask_interpolated = F.interpolate(sparse_mask, scale_factor=2,
                                                                 mode=self.__interpolation_mode,
                                                                 align_corners=self.__align_corners)
                        sparse_mask = torch.gt(sparse_mask_interpolated, 0).float()

                        # Deconv 2
                        # elementwise multiplication
                        sparse_mask_expanded = sparse_mask.expand_as(x)
                        x = sparse_mask_expanded * x

                        # convolution
                        x = self.__deconv2[i](self.__pad_deconv(x))

                        # normalization
                        weights = torch.ones_like(self.__deconv2[i].weight)
                        norm = F.conv3d(self.__pad_deconv(sparse_mask_expanded), weights, bias=None,
                                        stride=self.__deconv2[i].stride, padding=self.__deconv2[i].padding,
                                        dilation=self.__deconv2[i].dilation)
                        norm = torch.clamp(norm, min=1e-5)
                        norm = 1. / norm
                        x = norm * x

                        # add bias
                        bias = self.__bias_deconv2[i].expand_as(x)
                        x = x + bias

                        # activation
                        x = self.__activation(x)

                else:
                    if (i == 0):
                        # no nonlinearity in the output layer
                        x = self.__deconv2[i](self.__pad_deconv(self.__activation(self.__deconv1[i](self.__pad_deconv(
                            torch.cat([F.interpolate(x, scale_factor=2, mode=self.__interpolation_mode, align_corners=self.__align_corners),
                                       x_skip[i]], 1))))))
                    else:
                        x = self.__activation(self.__deconv2[i](self.__pad_deconv(self.__activation(self.__deconv1[i](self.__pad_deconv(
                            torch.cat([F.interpolate(x, scale_factor=2, mode=self.__interpolation_mode, align_corners=self.__align_corners),
                                       x_skip[i]], 1)))))))
        else:
            for i in range(self.__n_downsample_layers-1, -1, -1):
                if self.__use_sparse_convolution:  # sparse convolution operation
                    if (i  == 0):
                        # Deconv 1
                        # elementwise multiplication
                        sparse_mask_expanded = sparse_mask.expand_as(x)
                        x = sparse_mask_expanded * x

                        # convolution
                        x = self.__deconv1[i](self.__pad_deconv(F.interpolate(x, scale_factor=2,
                                                                           mode=self.__interpolation_mode,
                                                                           align_corners=self.__align_corners)))

                        # normalization
                        weights = torch.ones_like(self.__deconv1[i].weight)
                        sparse_mask_expanded_interp = F.interpolate(sparse_mask_expanded, scale_factor=2,
                                                                    mode=self.__interpolation_mode,
                                                                    align_corners=self.__align_corners)
                        sparse_mask_expanded_interp = torch.gt(sparse_mask_expanded_interp, 0).float()
                        norm = F.conv3d(self.__pad_conv(sparse_mask_expanded_interp),
                                        weights, bias=None,
                                        stride=self.__deconv1[i].stride, padding=self.__deconv1[i].padding,
                                        dilation=self.__deconv1[i].dilation)
                        norm = torch.clamp(norm, min=1e-5)
                        norm = 1. / norm
                        x = norm * x

                        # add bias
                        bias = self.__bias_deconv1[i].expand_as(x)
                        x = x + bias

                        # mask upsampling
                        sparse_mask_interpolated = F.interpolate(sparse_mask, scale_factor=2,
                                                                 mode=self.__interpolation_mode,
                                                                 align_corners=self.__align_corners)
                        sparse_mask = torch.gt(sparse_mask_interpolated, 0).float()
                    else:
                        # Deconv 1
                        # elementwise multiplication
                        sparse_mask_expanded = sparse_mask.expand_as(x)
                        x = sparse_mask_expanded * x

                        # convolution
                        x = self.__deconv1[i](self.__pad_deconv(F.interpolate(x, scale_factor=2,
                                                                           mode=self.__interpolation_mode,
                                                                           align_corners=self.__align_corners)))

                        # normalization
                        weights = torch.ones_like(self.__deconv1[i].weight)
                        sparse_mask_expanded_interp = F.interpolate(sparse_mask_expanded, scale_factor=2,
                                                                    mode=self.__interpolation_mode,
                                                                    align_corners=self.__align_corners)
                        sparse_mask_expanded_interp = torch.gt(sparse_mask_expanded_interp, 0).float()
                        norm = F.conv3d(self.__pad_conv(sparse_mask_expanded_interp),
                                        weights, bias=None,
                                        stride=self.__deconv1[i].stride, padding=self.__deconv1[i].padding,
                                        dilation=self.__deconv1[i].dilation)
                        norm = torch.clamp(norm, min=1e-5)
                        norm = 1. / norm
                        x = norm * x

                        # add bias
                        bias = self.__bias_deconv1[i].expand_as(x)
                        x = x + bias

                        # activation
                        x = self.__activation(x)

                        # mask upsampling
                        sparse_mask_interpolated = F.interpolate(sparse_mask, scale_factor=2,
                                                                 mode=self.__interpolation_mode,
                                                                 align_corners=self.__align_corners)
                        sparse_mask = torch.gt(sparse_mask_interpolated, 0).float()

                else:
                    if (i == 0):
                        # no nonlinearity in the output layer
                        x = self.__deconv1[i](self.__pad_deconv(
                            F.interpolate(x, scale_factor=2, mode=self.__interpolation_mode, align_corners=self.__align_corners)))
                    else:
                        x = self.__activation(self.__deconv1[i](self.__pad_deconv(
                            F.interpolate(x, scale_factor=2, mode=self.__interpolation_mode, align_corners=self.__align_corners))))

        if self.__use_mapping_layer:
            x = self.__mapping_layer(x)

        if self.__potential_flow:
            x = torch.cat([utils.curl(x, self.__grid_size, x[:, 0, :]), x[:, 3:, :]], 1)

        if self.__use_terrain_mask:
            x = is_wind.repeat(1, x.shape[1], 1, 1, 1) * x

        if self.__predict_uncertainty:
            output['pred'] = x[:,:self.__num_outputs]
            output['logvar'] = self.__logvar_scaling * torch.nn.functional.softsign(x[:,self.__num_outputs:])
        else:
            output['pred'] = x

        return output

    def num_flat_features(self, x):
        size = x.size()[1:]  # all dimensions except the batch dimension
        num_features = 1
        for s in size:
            num_features *= s
        return num_features
<|MERGE_RESOLUTION|>--- conflicted
+++ resolved
@@ -38,14 +38,11 @@
     __default_use_epsilon = False
     __default_use_nut = False
     __default_grid_size = [1, 1, 1]
-<<<<<<< HEAD
     __default_use_sparse_mask = False
     __default_use_sparse_convolution = False
-=======
     __default_vae = False
     __default_logvar_scaling = 10
     __default_predict_uncertainty = False
->>>>>>> d6f6bdc4
 
     def __init__(self, **kwargs):
         super(ModelEDNN3D, self).__init__()
@@ -333,28 +330,21 @@
         self.__deconv1 = nn.ModuleList()
         self.__deconv2 = nn.ModuleList()
 
-<<<<<<< HEAD
         self.__bias_deconv1 = nn.ParameterList()
         self.__bias_deconv2 = nn.ParameterList()
-=======
+
         num_out = self.__num_outputs
         if self.__predict_uncertainty:
             num_out *= 2
->>>>>>> d6f6bdc4
 
         if (self.__skipping):
             for i in range(self.__n_downsample_layers):
                 if i == 0:
-<<<<<<< HEAD
                     self.__deconv1 += [nn.Conv3d(2*self.__n_first_conv_channels, self.__n_first_conv_channels, self.__filter_kernel_size+1, bias=use_bias)]
-                    self.__deconv2 += [nn.Conv3d(self.__n_first_conv_channels, self.__num_outputs, self.__filter_kernel_size+1, bias=use_bias)]
+                    self.__deconv2 += [nn.Conv3d(self.__n_first_conv_channels, num_out, self.__filter_kernel_size+1, bias=use_bias)]
                     if self.__use_sparse_convolution:
                         self.__bias_deconv1 += [nn.Parameter(torch.zeros(1, self.__n_first_conv_channels, 1, 1, 1).float().cuda(), requires_grad=True)]
-                        self.__bias_deconv2 += [nn.Parameter(torch.zeros(1, self.__num_outputs, 1, 1, 1).float().cuda(), requires_grad=True)]
-=======
-                    self.__deconv1 += [nn.Conv3d(2*self.__n_first_conv_channels, self.__n_first_conv_channels, self.__filter_kernel_size+1)]
-                    self.__deconv2 += [nn.Conv3d(self.__n_first_conv_channels, num_out, self.__filter_kernel_size+1)]
->>>>>>> d6f6bdc4
+                        self.__bias_deconv2 += [nn.Parameter(torch.zeros(1, num_out, 1, 1, 1).float().cuda(), requires_grad=True)]
                 else:
                     self.__deconv1 += [nn.Conv3d(2*int(self.__n_first_conv_channels*(self.__channel_multiplier**i)),
                                                  int(self.__n_first_conv_channels*(self.__channel_multiplier**i)),
@@ -370,13 +360,9 @@
         else:
             for i in range(self.__n_downsample_layers):
                 if i == 0:
-<<<<<<< HEAD
-                    self.__deconv1 += [nn.Conv3d(self.__n_first_conv_channels, self.__num_outputs, self.__filter_kernel_size+1, bias=use_bias)]
+                    self.__deconv1 += [nn.Conv3d(self.__n_first_conv_channels, num_out, self.__filter_kernel_size+1, bias=use_bias)]
                     if self.__use_sparse_convolution:
-                        self.__bias_deconv1 += [nn.Parameter(torch.zeros(1, self.__num_outputs, 1, 1, 1).float().cuda(), requires_grad=True)]
-=======
-                    self.__deconv1 += [nn.Conv3d(self.__n_first_conv_channels, num_out, self.__filter_kernel_size+1)]
->>>>>>> d6f6bdc4
+                        self.__bias_deconv1 += [nn.Parameter(torch.zeros(1, num_out, 1, 1, 1).float().cuda(), requires_grad=True)]
                 else:
                     self.__deconv1 += [nn.Conv3d(int(self.__n_first_conv_channels*(self.__channel_multiplier**i)),
                                                  int(self.__n_first_conv_channels*(self.__channel_multiplier**(i-1))),
@@ -389,11 +375,7 @@
 
         # mapping layer
         if self.__use_mapping_layer:
-<<<<<<< HEAD
-            self.__mapping_layer = nn.Conv3d(self.__num_outputs,self.__num_outputs,1,groups=self.__num_outputs, bias=use_bias) # for each channel a separate filter
-=======
-            self.__mapping_layer = nn.Conv3d(num_out,num_out,1,groups=num_out) # for each channel a separate filter
->>>>>>> d6f6bdc4
+            self.__mapping_layer = nn.Conv3d(num_out,num_out,1,groups=num_out, bias=use_bias) # for each channel a separate filter
 
         # padding modules
         padding_required = int((self.__filter_kernel_size - 1) / 2)
@@ -460,7 +442,6 @@
         self.apply(init_weights)
 
     def forward(self, x):
-<<<<<<< HEAD
         if self.__use_sparse_mask:
             # apply sparse mask
             sparse_mask = x[:, -1, :].unsqueeze(1).clone()
@@ -471,14 +452,12 @@
             sparse_mask = x[:, -1, :].unsqueeze(1).clone()
             x = x[:, :-1, :]
 
-=======
-        output = {}
->>>>>>> d6f6bdc4
         if self.__use_terrain_mask:
             # store the terrain data
             is_wind = x[:, 0, :].unsqueeze(1).clone()
             is_wind.sign_()
 
+        output = {}
         x_skip = []
         sparse_mask_skip = []
         # down-convolution
