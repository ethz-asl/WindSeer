--- conflicted
+++ resolved
@@ -188,7 +188,6 @@
                 print('dataset_prediction_error: unknown dimension of the data:', len(output.shape))
                 raise ValueError
 
-<<<<<<< HEAD
             # compute the prediction errors and extract the data
             error_stats = utils.prediction_error.compute_prediction_error(labels,
                                                                           outputs,
@@ -302,61 +301,7 @@
 
         return prediction_errors, losses, worst_index, maxloss
 
-
-def predict_wind_and_turbulence(input, label, scale, device, net, params, plotting_prediction, loss_fn = None):
-=======
-            error_stats = utils.prediction_error.compute_prediction_error(labels, outputs, params.data['uhor_scaling'], params.data['uz_scaling'], predict_uncertainty)
-            velocity_errors[0, i] = error_stats['avg_abs_error']
-            velocity_errors[1, i] = error_stats['avg_abs_error_x']
-            velocity_errors[2, i] = error_stats['avg_abs_error_y']
-            velocity_errors[3, i] = error_stats['avg_abs_error_z']
-            velocity_errors[4, i] = error_stats['low_error_hor']
-            velocity_errors[5, i] = error_stats['low_error_vert']
-            velocity_errors[6, i] = error_stats['low_error_tot']
-            velocity_errors[7, i] = error_stats['high_error_hor']
-            velocity_errors[8, i] = error_stats['high_error_vert']
-            velocity_errors[9, i] = error_stats['high_error_tot']
-            velocity_errors[10, i] = error_stats['max_low_hor']
-            velocity_errors[11, i] = error_stats['max_low_vert']
-            velocity_errors[12, i] = error_stats['max_low_tot']
-            velocity_errors[13, i] = error_stats['max_high_hor']
-            velocity_errors[14, i] = error_stats['max_high_vert']
-            velocity_errors[15, i] = error_stats['max_high_tot']
-
-            if ((i % np.ceil(len(loader_testset)/20.0)) == 0.0):
-                print(trunc((i+1)/len(loader_testset)*100), '%')
-
-        print('INFO: Average loss on test set: %s' % (loss.item()/len(loader_testset)))
-        print('INFO: Average loss on test set for ux: %s' % (loss_ux.item()/len(loader_testset)))
-        if len(outputs.shape) == 5:
-            print('INFO: Average loss on test set for uz: %s' % (loss_uz.item()/len(loader_testset)))
-        print('INFO: Average loss on test set for uz: %s' % (loss_uz.item()/len(loader_testset)))
-        if params.data['use_turbulence']:
-            print('INFO: Average loss on test set for turbulence: %s' % (loss_nut.item()/len(loader_testset)))
-
-        print('INFO: Average absolute error total:   %s [m/s]' % (np.mean(velocity_errors[0, :])))
-        print('INFO: Average absolute error x:       %s [m/s]' % (np.mean(velocity_errors[1, :])))
-        if len(outputs.shape) == 5:
-            print('INFO: Average absolute error y:       %s [m/s]' % (np.mean(velocity_errors[2, :])))
-        print('INFO: Average absolute error z:       %s [m/s]' % (np.mean(velocity_errors[3, :])))
-        print('INFO: Close terrain error hor:        %s [m/s]' % (np.mean(velocity_errors[4, :])))
-        print('INFO: Close terrain error vert:       %s [m/s]' % (np.mean(velocity_errors[5, :])))
-        print('INFO: Close terrain error tot:        %s [m/s]' % (np.mean(velocity_errors[6, :])))
-        print('INFO: High above terrain error hor:   %s [m/s]' % (np.mean(velocity_errors[7, :])))
-        print('INFO: High above terrain error vert:  %s [m/s]' % (np.mean(velocity_errors[8, :])))
-        print('INFO: High above terrain error tot:   %s [m/s]' % (np.mean(velocity_errors[9, :])))
-        print('INFO: Close terrain max error hor:    %s [m/s]' % (np.mean(velocity_errors[10, :])))
-        print('INFO: Close terrain max error vert:   %s [m/s]' % (np.mean(velocity_errors[11, :])))
-        print('INFO: Close terrain max error tot:    %s [m/s]' % (np.mean(velocity_errors[12, :])))
-        print('INFO: High above terrain maxerr hor:  %s [m/s]' % (np.mean(velocity_errors[13, :])))
-        print('INFO: High above terrain maxerr vert: %s [m/s]' % (np.mean(velocity_errors[14, :])))
-        print('INFO: High above terrain maxerr tot:  %s [m/s]' % (np.mean(velocity_errors[15, :])))
-        
-        return velocity_errors, worst_index, maxloss
-
-
-def predict_wind_and_turbulence(input, label, ds, device, net, params, plotting_prediction, loss_fn = None, savename=None):
->>>>>>> 0db5f133
+def predict_wind_and_turbulence(input, label, scale, device, net, params, plotting_prediction, loss_fn = None, savename=None):
     with torch.no_grad():
         # predict and measure how long it takes
         input, label = input.to(device), label.to(device)
@@ -406,38 +351,11 @@
         else:
             if loss_fn:
                 print('Loss: {}'.format(loss_fn(output, label)))
-    
-<<<<<<< HEAD
-        if plotting_prediction:
-            utils.plot_prediction(output, label, input[0], predict_uncertainty)
-=======
-        if plotting_prediction or (savename is not None):
-            if len(output.shape) == 4:
-                output[0,:,:,:] *= params.data['uhor_scaling']
-                output[1,:,:,:] *= params.data['uhor_scaling']
-                output[2,:,:,:] *= params.data['uz_scaling']
-                label[0,:,:,:] *= params.data['uhor_scaling']
-                label[1,:,:,:] *= params.data['uhor_scaling']
-                label[2,:,:,:] *= params.data['uz_scaling']
-                if params.data['use_turbulence']:
-                    output[3,:,:,:] *= params.data['turbulence_scaling']
-                    label[3,:,:,:] *= params.data['turbulence_scaling']
-
-            elif len(output.shape) == 3:
-                output[0,:,:] *= params.data['uhor_scaling']
-                output[1,:,:] *= params.data['uz_scaling']
-                label[0,:,:] *= params.data['uhor_scaling']
-                label[1,:,:] *= params.data['uz_scaling']
-
-            else:
-                print('predict_wind_and_turbulence: Unknown dimension of the output:', len(output.shape))
-
-            if plotting_prediction:
-                utils.plot_prediction(output, label, input[0], predict_uncertainty)
-
-            if savename is not None:
-                np.save(savename, output.cpu().numpy())
->>>>>>> 0db5f133
+
+        if savename is not None:
+            np.save(savename, output.cpu().numpy())
+
+        plt.show()
 
 
 def save_prediction_to_database(models_list, device, params, savename, testset):
