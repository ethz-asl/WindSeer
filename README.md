# intel_wind

This repository contains the tools to predict the wind using a neural network.

## Structure
### Benchmark Planner
This folder contains the planning benchmark tools used to compare the planning performance using different wind predictions.

### Data Generation
This folder contains the pipeline to generate the training data to learn the wind prediction

### Test
This folder contains some test functions for the python scripts.

### Wind Prediction
This folder contains the tools to train and evaluate the networks for the wind prediction.

## Installation
This guide explains how to set up the environment in Ubuntu to make the scripts in the repository run.

1. Python3 is required:
   `sudo apt-get install python3.6`

2. Install PyTorch v4.1 or newer:

   `pip3 install http://download.pytorch.org/whl/cpu/torch-0.4.1-cp35-cp35m-linux_x86_64.whl`
   `pip3 install torchvision`

3. Install the following required python packages:
   `pip3 install tensorboardX lz4 numpy tqdm`

4. Install the `nn_wind_prediction` package in developer mode. To do so change into the `intel_wind` directory and execute the following command:
    `pip install -e wind_prediction/`

<<<<<<< HEAD
TODO: add installation for the planning benchmark locally and on the cluster
=======
## Working with Leonhard

On the leonhard cluster, you need to perform a few setup steps

1. Load python 3.6.4 for gpu:
   `module load python_gpu/3.6.4`
   
2. Install required packages:
   `python -m pip install --user tensorboardX lz4`
   
3. Setup to use PyTorch 0.4.1:
   ~~~
   bsub -Is -W 4:00 -R "rusage[mem=4096, ngpus_excl_p=1]" bash
   module load magma/2.2.0 libffi/3.2.1 python_gpu/3.6.4 eth_proxy
   pip install --user torch==0.4.1
   python -c 'import torch; print(torch.__version__); print("cuda avail: {0}".format(torch.cuda.is_available()))'
   ~~~
   (Packages will be installed in `$HOME/.local/lib64/python3.6/site-packages`)
>>>>>>> ee14f5ce

## Guidelines
### Branches
- master: Current main release, i.e. under development but bench-tested and thus operational.
- features/MYFEATURENAME: A new feature branch. All new features shall be added like this.
- fix/MYFIX: A new fix. All new fixes shall be added like this.

### Other
- Do not include any file larger than 10 MB to a commit. If the data needs to be copied for example from the cluster computer to the local machine use:
    `scp -r USERNAME@login.leonhard.ethz.ch:DIR_TO_COPY* TARGET_DIR`<|MERGE_RESOLUTION|>--- conflicted
+++ resolved
@@ -32,9 +32,8 @@
 4. Install the `nn_wind_prediction` package in developer mode. To do so change into the `intel_wind` directory and execute the following command:
     `pip install -e wind_prediction/`
 
-<<<<<<< HEAD
 TODO: add installation for the planning benchmark locally and on the cluster
-=======
+
 ## Working with Leonhard
 
 On the leonhard cluster, you need to perform a few setup steps
@@ -43,7 +42,7 @@
    `module load python_gpu/3.6.4`
    
 2. Install required packages:
-   `python -m pip install --user tensorboardX lz4`
+   `python -m pip install --user tensorboardX lz4 tqdm`
    
 3. Setup to use PyTorch 0.4.1:
    ~~~
@@ -53,7 +52,7 @@
    python -c 'import torch; print(torch.__version__); print("cuda avail: {0}".format(torch.cuda.is_available()))'
    ~~~
    (Packages will be installed in `$HOME/.local/lib64/python3.6/site-packages`)
->>>>>>> ee14f5ce
+
 
 ## Guidelines
 ### Branches
